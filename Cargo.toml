[package]
name = "blockfrost"
version = "1.0.3"
edition = "2021"
keywords = ["blockfrost", "blockchain", "cardano", "ipfs", "nft"]
categories = ["api-bindings", "asynchronous", "cryptography::cryptocurrencies"]
description = "A Rust SDK for Blockfrost.io API"
license = "Apache-2.0"
repository = "https://github.com/blockfrost/blockfrost-rust"
homepage = "https://blockfrost.io"

[dependencies]
blockfrost-openapi = { version = "0.0.3" }
futures = "0.3.30"
reqwest = { version = "0.12.7", default-features = false, features = [
  "http2",
  "charset",
  "macos-system-configuration",
  "multipart",
  "json",
] }
serde = { version = "1.0.130", features = ["derive"] }
<<<<<<< HEAD
serde_json = "1.0.68"
paste = "1.0"
toml = "0.8.2"
url = "2.4.1"
thiserror = "1.0.50"
=======
serde_json = "1.0.128"
paste = "1.0.15"
toml = "0.8.12"
url = "2.5.2"
thiserror = "1.0.64"
>>>>>>> b78a9dae

[dev-dependencies]
async-trait = "0.1.83"
tokio = { version = "1.12.0", features = ["macros", "rt-multi-thread"] }

[features]
default = ["default-tls"]
default-tls = ["reqwest/default-tls"]
rustls-tls = ["reqwest/rustls-tls"]
rustls-tls-manual-roots = ["reqwest/rustls-tls-manual-roots"]
rustls-tls-webpki-roots = ["reqwest/rustls-tls-webpki-roots"]
rustls-tls-native-roots = ["reqwest/rustls-tls-native-roots"]<|MERGE_RESOLUTION|>--- conflicted
+++ resolved
@@ -20,19 +20,11 @@
   "json",
 ] }
 serde = { version = "1.0.130", features = ["derive"] }
-<<<<<<< HEAD
-serde_json = "1.0.68"
-paste = "1.0"
-toml = "0.8.2"
-url = "2.4.1"
-thiserror = "1.0.50"
-=======
 serde_json = "1.0.128"
 paste = "1.0.15"
 toml = "0.8.12"
 url = "2.5.2"
 thiserror = "1.0.64"
->>>>>>> b78a9dae
 
 [dev-dependencies]
 async-trait = "0.1.83"
